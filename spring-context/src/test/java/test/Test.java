--- conflicted
+++ resolved
@@ -9,15 +9,11 @@
 //		ApplicationContext context = new ClassPathXmlApplicationContext(new String[] {"classpath*:applicationContext.xml"/*,"classpath*:applicationContext.xml","classpath*:test.xml"*/}, true, null);
 		ApplicationContext context = new ClassPathXmlApplicationContext("classpath*:applicationContext.xml");
 		Persion persion = (Persion) context.getBean("persion");
-<<<<<<< HEAD
-		persion.test();
-=======
 		System.out.println(persion.getP());
 //		for (String s : persion.getName()) {
 //
 //		System.out.println(s);
 //		}
 //		persion.test();
->>>>>>> b065e788
 	}
 }